--- conflicted
+++ resolved
@@ -112,16 +112,11 @@
 if(("x${CMAKE_CXX_COMPILER_ID}" MATCHES "x.*Clang" AND "x${CMAKE_CXX_SIMULATE_ID}" STREQUAL "xMSVC") OR "x${CMAKE_CXX_COMPILER_ID}" STREQUAL "xMSVC")
     set(_CXX_COROUTINES_STD17 "/std:c++17")
     set(_CXX_COROUTINES_AWAIT "/await")
-<<<<<<< HEAD
-else()
+elseif("x${CMAKE_CXX_COMPILER_ID}" MATCHES "x.*Clang")
     set(_CXX_COROUTINES_STD17 "-std=c++17")
-=======
-elseif("x${CMAKE_CXX_COMPILER_ID}" MATCHES "x.*Clang")
-    set(_CXX_COROUTINES_STD20 "-std=c++2a")
->>>>>>> 2c144d7b
     set(_CXX_COROUTINES_AWAIT "-fcoroutines-ts")
 else()
-    set(_CXX_COROUTINES_STD20 "-std=c++20")
+    set(_CXX_COROUTINES_STD20 "-std=c++17")
     set(_CXX_COROUTINES_AWAIT "-fcoroutines")
 endif()
 
